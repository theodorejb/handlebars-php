<?php
/**
 * This file is part of Handlebars-php
 * Base on mustache-php https://github.com/bobthecow/mustache.php
 *
 * PHP version 5.3
 *
 * @category  Xamin
 * @package   Handlebars
 * @author    fzerorubigd <fzerorubigd@gmail.com>
 * @copyright 2012 (c) ParsPooyesh Co
 * @license   MIT <http://opensource.org/licenses/MIT>
 * @version   GIT: $Id$
 * @link      http://xamin.ir
 */


/**
 * Handlebars base template
 * contain some utility method to get context and helpers
 *
 * @category  Xamin
 * @package   Handlebars
 * @author    fzerorubigd <fzerorubigd@gmail.com>
 * @copyright 2012 (c) ParsPooyesh Co
 * @license   MIT <http://opensource.org/licenses/MIT>
 * @version   Release: @package_version@
 * @link      http://xamin.ir
 */
namespace Handlebars;

class Template
{
    /**
     * @var Handlebars
     */
    protected $handlebars;


    protected $tree = array();

    protected $source = '';

    /**
     * @var array Run stack
     */
    private $_stack = array();

    /**
     * Handlebars template constructor
     *
     * @param Handlebars $engine handlebar engine
     * @param array             $tree   Parsed tree
     * @param string            $source Handlebars source
     */
    public function __construct(Handlebars $engine, $tree, $source)
    {
        $this->handlebars = $engine;
        $this->tree = $tree;
        $this->source = $source;
        array_push($this->_stack, array (0, $this->getTree(), false));
    }

    /**
     * Get current tree
     *
     * @return array
     */
    public function getTree()
    {
        return $this->tree;
    }

    /**
     * Get current source
     *
     * @return string
     */
    public function getSource()
    {
        return $this->source;
    }

    /**
     * Get current engine associated with this object
     *
     * @return Handlebars
     */
    public function getEngine()
    {
        return $this->handlebars;
    }

    /**
     * set stop token for render and discard method
     *
     * @param string $token token to set as stop token or false to remove
     *
     * @return void
     */

    public function setStopToken($token)
    {
        $topStack = array_pop($this->_stack);
        $topStack[2] = $token;
        array_push($this->_stack, $topStack);
    }

    /**
     * get current stop token
     *
     * @return string|false
     */

    public function getStopToken()
    {
        $topStack = end($this->_stack);
        return $topStack[2];
    }
    /**
     * Render top tree
     *
     * @param mixed $context current context
     *
     * @return string
     */
    public function render($context)
    {
        if (!$context instanceof Context) {
            $context = new Context($context);
        }
        $topTree = end($this->_stack); //This method (render) never pop a value from stack
        list($index ,$tree, $stop) = $topTree;

        $buffer = '';
        while (array_key_exists($index, $tree)) {
            $current = $tree[$index];
            $index++;
            //if the section is exactly like waitFor
            if (is_string($stop)
                && $current[Tokenizer::TYPE] == Tokenizer::T_ESCAPED
                && $current[Tokenizer::NAME] === $stop
            ) {
                break;
            }
            switch ($current[Tokenizer::TYPE]) {
            case Tokenizer::T_SECTION :
                $newStack = isset($current[Tokenizer::NODES]) ? $current[Tokenizer::NODES] : array();
                array_push($this->_stack, array(0, $newStack, false));
                $buffer .= $this->_section($context, $current);
                array_pop($this->_stack);
                break;
            case Tokenizer::T_INVERTED :
                $newStack = isset($current[Tokenizer::NODES]) ? $current[Tokenizer::NODES] : array();
                array_push($this->_stack, array(0, $newStack, false));
                $buffer .= $this->_inverted($context, $current);
                array_pop($this->_stack);
                break;
            case Tokenizer::T_COMMENT :
                $buffer .= '';
                break;
            case Tokenizer::T_PARTIAL:
            case Tokenizer::T_PARTIAL_2:
                $buffer .= $this->_partial($context, $current);
                break;
            case Tokenizer::T_UNESCAPED:
            case Tokenizer::T_UNESCAPED_2:
                $buffer .= $this->_variables($context, $current, false);
                break;
            case Tokenizer::T_ESCAPED:
                $buffer .= $this->_variables($context, $current, true);
                break;
            case Tokenizer::T_TEXT:
                $buffer .= $current[Tokenizer::VALUE];
                break;
            default:
                throw new \RuntimeException('Invalid node type : ' . json_encode($current));
            }
        }
        if ($stop) {
            //Ok break here, the helper should be aware of this.
            $newStack = array_pop($this->_stack);
            $newStack[0] = $index;
            $newStack[2] = false; //No stop token from now on
            array_push($this->_stack, $newStack);
        }
        return $buffer;
    }

    /**
     * Discard top tree
     *
     * @param mixed $context current context
     *
     * @return string
     */
    public function discard($context)
    {
        if (!$context instanceof Context) {
            $context = new Context($context);
        }
        $topTree = end($this->_stack); //This method never pop a value from stack
        list($index ,$tree, $stop) = $topTree;
        while (array_key_exists($index, $tree)) {
            $current = $tree[$index];
            $index++;
            //if the section is exactly like waitFor
            if (is_string($stop)
                && $current[Tokenizer::TYPE] == Tokenizer::T_ESCAPED
                && $current[Tokenizer::NAME] === $stop
            ) {
                break;
            }
        }
        if ($stop) {
            //Ok break here, the helper should be aware of this.
            $newStack = array_pop($this->_stack);
            $newStack[0] = $index;
            $newStack[2] = false;
            array_push($this->_stack, $newStack);
        }
        return '';
    }

    /**
     * Process section nodes
     *
     * @param Context $context current context
     * @param array              $current section node data
     *
     * @return string the result
     */
    private function _section(Context $context, $current)
    {
        $helpers = $this->handlebars->getHelpers();
        $sectionName = $current[Tokenizer::NAME];
        if ($helpers->has($sectionName)) {
            if (isset($current[Tokenizer::END])) {
                $source = substr(
                    $this->getSource(),
                    $current[Tokenizer::INDEX],
                    $current[Tokenizer::END] - $current[Tokenizer::INDEX]
                );
            } else {
                $source = '';
            }
            $params = array(
                $this,  //First argument is this template
                $context, //Secound is current context
                $current[Tokenizer::ARGS],  //Arguments
                $source
                );

            $return = call_user_func_array($helpers->$sectionName, $params);
            if ($return instanceof String) {
                return $this->handlebars->loadString($return)->render($context);
            } else {
                return $return;
            }
        } elseif (trim($current[Tokenizer::ARGS]) == '') {
            //Fallback for mustache style each/with/for just if there is no argument at all.
            try {
                $sectionVar = $context->get($sectionName, true);
            } catch (InvalidArgumentException $e) {
                throw new \RuntimeException($sectionName . ' is not registered as a helper');
            }
            $buffer = '';
            if (is_array($sectionVar) || $sectionVar instanceof Traversable) {
                foreach ($sectionVar as $index => $d) {
                    $context->pushIndex($index);
                    $context->push($d);
                    $buffer .= $this->render($context);
                    $context->pop();
                    $context->popIndex();
                }
            } elseif (is_object($sectionVar)) {
                //Act like with
                $context->push($sectionVar);
                $buffer = $this->render($context);
                $context->pop();
            } elseif ($sectionVar) {
                $buffer = $this->render($context);
            }
            return $buffer;
        } else {
            throw new \RuntimeException($sectionName . ' is not registered as a helper');
        }
    }

    /**
     * Process inverted section
     *
     * @param Context $context current context
     * @param array              $current section node data
     *
     * @return string the result
     */
    private function _inverted(Context $context, $current)
    {
        $sectionName = $current[Tokenizer::NAME];
        $data = $context->get($sectionName);
        if (!$data) {
            return $this->render($context);
        } else {
            //No need to disacard here, since itshas no else
            return '';
        }
    }

    /**
     * Process partial section
     *
     * @param Context $context current context
     * @param array              $current section node data
     *
     * @return string the result
     */
    private function _partial($context, $current)
    {
        $partial = $this->handlebars->loadPartial($current[Tokenizer::NAME]);

        if ( $current[Tokenizer::ARGS] ) {
            $context = $context->get($current[Tokenizer::ARGS]);
        }

        return $partial->render($context);
    }

    /**
     * Process partial section
     *
     * @param Context $context current context
     * @param array              $current section node data
     * @param boolean            $escaped escape result or not
     *
     * @return string the result
     */
    private function _variables($context, $current, $escaped)
    {
<<<<<<< HEAD
        $name = $current[Handlebars_Tokenizer::NAME];
        $value = $context->get($name);
        if( $name == '@index' ) {
            return $context->lastIndex();
        }
        if( $name == '@key' ) {
            return $context->lastKey();
        }
=======
        $value = $context->get($current[Tokenizer::NAME]);
>>>>>>> 95c58210
        if ($escaped) {
            $args = $this->handlebars->getEscapeArgs();
            array_unshift($args, $value);
            $value = call_user_func_array($this->handlebars->getEscape(), array_values($args));
        }
        return $value;
    }


}<|MERGE_RESOLUTION|>--- conflicted
+++ resolved
@@ -337,7 +337,6 @@
      */
     private function _variables($context, $current, $escaped)
     {
-<<<<<<< HEAD
         $name = $current[Handlebars_Tokenizer::NAME];
         $value = $context->get($name);
         if( $name == '@index' ) {
@@ -346,9 +345,6 @@
         if( $name == '@key' ) {
             return $context->lastKey();
         }
-=======
-        $value = $context->get($current[Tokenizer::NAME]);
->>>>>>> 95c58210
         if ($escaped) {
             $args = $this->handlebars->getEscapeArgs();
             array_unshift($args, $value);
