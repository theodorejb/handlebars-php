--- conflicted
+++ resolved
@@ -113,12 +113,8 @@
 
     public function getStopToken()
     {
-<<<<<<< HEAD
-        return $this->_stopToken;
-=======
         $topStack = end($this->_stack);
         return $topStack[2];
->>>>>>> ecc1b11f
     }
     /**
      * Render top tree
@@ -132,28 +128,17 @@
         if (!$context instanceof Handlebars_Context) {
             $context = new Handlebars_Context($context);
         }
-<<<<<<< HEAD
-        $topTree = end($this->_stack); //This method never pop a value from stack
-        list($index ,$tree) = $topTree;
-=======
         $topTree = end($this->_stack); //This method (render) never pop a value from stack
         list($index ,$tree, $stop) = $topTree;
->>>>>>> ecc1b11f
 
         $buffer = '';
         while (array_key_exists($index, $tree)) {
             $current = $tree[$index];
             $index++;
             //if the section is exactly like waitFor
-<<<<<<< HEAD
-            if (is_string($this->_stopToken)
-                && $current[Handlebars_Tokenizer::TYPE] == Handlebars_Tokenizer::T_ESCAPED
-                && $current[Handlebars_Tokenizer::NAME] === $this->_stopToken
-=======
             if (is_string($stop)
                 && $current[Handlebars_Tokenizer::TYPE] == Handlebars_Tokenizer::T_ESCAPED
                 && $current[Handlebars_Tokenizer::NAME] === $stop
->>>>>>> ecc1b11f
             ) {
                 break;
             }
@@ -164,15 +149,12 @@
                 $buffer .= $this->_section($context, $current);
                 array_pop($this->_stack);
                 break;
-<<<<<<< HEAD
             case Handlebars_Tokenizer::T_INVERTED :
                 $newStack = isset($current[Handlebars_Tokenizer::NODES]) ? $current[Handlebars_Tokenizer::NODES] : array();
-                array_push($this->_stack, array(0, $newStack));
+                array_push($this->_stack, array(0, $newStack, false));
                 $buffer .= $this->_inverted($context, $current);
                 array_pop($this->_stack);
-                break;
-=======
->>>>>>> ecc1b11f
+                break;            
             case Handlebars_Tokenizer::T_COMMENT :
                 $buffer .= '';
                 break;
@@ -222,21 +204,10 @@
             $current = $tree[$index];
             $index++;
             //if the section is exactly like waitFor
-<<<<<<< HEAD
-            if (is_string($this->_stopToken)
-                && $current[Handlebars_Tokenizer::TYPE] == Handlebars_Tokenizer::T_ESCAPED
-                && $current[Handlebars_Tokenizer::NAME] === $this->_stopToken
-            ) {
-                //Ok break here, the helper should be aware of this.
-                $newStack = array_pop($this->_stack);
-                $newStack[0] = $index;
-                array_push($this->_stack, $newStack);
-=======
             if (is_string($stop)
                 && $current[Handlebars_Tokenizer::TYPE] == Handlebars_Tokenizer::T_ESCAPED
                 && $current[Handlebars_Tokenizer::NAME] === $stop
             ) {
->>>>>>> ecc1b11f
                 break;
             }
         }
@@ -305,7 +276,6 @@
         } else {
             throw new RuntimeException($sectionName . ' is not registered as a helper');
         }
-<<<<<<< HEAD
     }
 
     /**
@@ -326,10 +296,8 @@
             //No need to disacard here, since itshas no else
             return '';
         }
-=======
->>>>>>> ecc1b11f
-    }
-
+    }
+    
     /**
      * Process partial section
      *
